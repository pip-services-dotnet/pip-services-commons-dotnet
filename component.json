--- conflicted
+++ resolved
@@ -1,13 +1,6 @@
 {
-<<<<<<< HEAD
     "name":  "pip-services3-commons",
     "registry":  "pipdevs",
-    "version":  "3.0.16",
+    "version":  "3.0.17",
     "build":  "0"
-=======
-    "name": "pip-services3-commons",
-    "registry": "pipdevs",
-    "version": "3.0.17",
-    "build": "0"
->>>>>>> 5181bc64
 }